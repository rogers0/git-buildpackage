--- conflicted
+++ resolved
@@ -1,12 +1,3 @@
-<<<<<<< HEAD
-git-buildpackage (0.4.33~bpo40+1) etch-backports; urgency=low
-
-  * Rebuild for etch-backports.
-  * [5db3d28] disable git-import-dscs since it uses a python 2.5
-    construct
-
- -- Guido Guenther <agx@sigxcpu.org>  Sat, 02 Aug 2008 13:45:37 +0200
-=======
 git-buildpackage (0.4.34) unstable; urgency=low
 
   * [4ac0aa8] git-buildpackage: always symlink orig.tar.gz from tarball dir
@@ -19,7 +10,14 @@
   * [044083f] docs: readd list import line (Closes: #488120)
 
  -- Guido Guenther <agx@sigxcpu.org>  Tue, 22 Jul 2008 00:29:49 -0230
->>>>>>> 11e1d982
+
+git-buildpackage (0.4.33~bpo40+1) etch-backports; urgency=low
+
+  * Rebuild for etch-backports.
+  * [5db3d28] disable git-import-dscs since it uses a python 2.5
+    construct
+
+ -- Guido Guenther <agx@sigxcpu.org>  Sat, 02 Aug 2008 13:45:37 +0200
 
 git-buildpackage (0.4.33) unstable; urgency=low
 
