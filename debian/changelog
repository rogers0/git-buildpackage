--- conflicted
+++ resolved
@@ -1,11 +1,3 @@
-<<<<<<< HEAD
-git-buildpackage (0.9.19~bpo10+1) buster-backports; urgency=medium
-
-  * Rebuild for buster-backports.
-  * Team upload.
-
- -- Roger Shimizu <rosh@debian.org>  Sat, 09 May 2020 22:12:44 +0900
-=======
 git-buildpackage (0.9.20) unstable; urgency=medium
 
   * [e513375] doctest: Ignore exception detail.
@@ -33,7 +25,13 @@
     (Closes: #964040)
 
  -- Guido Günther <agx@sigxcpu.org>  Wed, 01 Jul 2020 14:47:44 +0200
->>>>>>> 719254dc
+
+git-buildpackage (0.9.19~bpo10+1) buster-backports; urgency=medium
+
+  * Rebuild for buster-backports.
+  * Team upload.
+
+ -- Roger Shimizu <rosh@debian.org>  Sat, 09 May 2020 22:12:44 +0900
 
 git-buildpackage (0.9.19) unstable; urgency=medium
 
